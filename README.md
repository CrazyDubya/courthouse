<<<<<<< HEAD
# Courthouse Simulator
=======
# LLM Courtroom Simulator

An AI-powered 3D virtual courtroom simulation that uses multiple Large Language Models (LLMs) to create realistic legal proceedings. Each participant in the courtroom is controlled by an AI agent with unique personality traits, backgrounds, and objectives.

## Features

### Core Capabilities
- **3D Courtroom Environment**: Built with Three.js and React Three Fiber for immersive visualization
- **Multi-Agent System**: Each courtroom participant is an autonomous AI agent with:
  - Unique personality traits (assertiveness, empathy, analytical thinking, etc.)
  - Professional background and experience
  - Emotional states that evolve during proceedings
  - Memory systems (short-term, long-term, working memory)
  - Personal motivations and objectives

### Legal Proceedings Simulation
- **Complete Trial Phases**:
  - Pre-trial proceedings
  - Jury selection
  - Opening statements
  - Plaintiff/Prosecution case presentation
  - Defense case presentation
  - Witness examination and cross-examination
  - Closing arguments
  - Jury deliberation
  - Verdict
  - Sentencing (for criminal cases)

### Evidence Management
- Support for multiple evidence types (documents, images, videos, testimony, physical evidence)
- Chain of custody tracking
- Discovery process simulation
- Privilege protection
- Evidence admissibility determinations

### Interactive Features
- **User Role Selection**: Take control of any participant (judge, attorney, defendant, witness, jury member) or observe as all roles are AI-controlled
- **Real-time Interventions**: Make objections, present evidence, or speak during proceedings
- **Adjustable Simulation Settings**:
  - Simulation speed control
  - Auto-progress or manual phase advancement
  - Detail level (abbreviated to full proceedings)
  - Jury size configuration (6-12 members)

### LLM Integration
Supports multiple LLM providers for diverse AI behaviors:
- OpenAI (GPT-4)
- Anthropic (Claude)
- Ollama (local models)
- LM Studio
- OpenRouter
- Groq
- Grok
- Custom local endpoints

## Installation

1. Clone the repository:
```bash
git clone https://github.com/yourusername/llm-courtroom-simulator.git
cd llm-courtroom-simulator
```

2. Install dependencies:
```bash
npm install
```

3. Configure API keys (optional, for cloud LLM providers):
   - The application will prompt for API keys when needed
   - Keys are stored securely in local storage
   - Local models (Ollama, LM Studio) don't require API keys

4. Start the development server:
```bash
npm run dev
```

5. Open your browser to `http://localhost:3000`

## Usage

### Quick Start
1. Launch the application
2. Click "Load Sample Case & Begin" to start with a pre-configured criminal case
3. Select your role (or remain as an observer)
4. Click "Start Simulation" to begin the proceedings
5. Watch as AI agents conduct the trial, or intervene if you've selected a participant role

### Controlling the Simulation
- **Start/Stop/Pause**: Control simulation flow with the control panel buttons
- **Speed Adjustment**: Use the speed slider (0.5x to 3x normal speed)
- **Manual Progression**: Disable auto-progress to manually advance through phases
- **User Actions** (when controlling a participant):
  - Type statements in the input field
  - Make objections (attorneys only)
  - Present evidence
  - Respond to questions

### Creating Custom Cases
The system supports custom case creation with:
- Case type selection (criminal, civil, family, corporate, constitutional)
- Legal system choice (common law, civil law, religious, customary, mixed)
- Custom participant configuration
- Evidence submission
- Charge/claim specification

## Architecture

### Technology Stack
- **Frontend**: React with TypeScript
- **3D Graphics**: Three.js + React Three Fiber
- **State Management**: Zustand
- **Styling**: Tailwind CSS
- **Animations**: Framer Motion
- **Build Tool**: Vite

### Agent System (Inspired by Microsoft TinyTroupe)
Each agent features:
- **Cognitive Architecture**:
  - Thought generation before actions
  - Action planning with confidence levels
  - Evidence evaluation and analysis
  - Emotional state tracking

- **Memory Systems**:
  - Short-term memory for recent events
  - Long-term memory for persistent knowledge
  - Working memory for current context
  - Belief systems affecting decisions
  - Relationship tracking with other participants

- **Daily Routines**: Agents have simulated daily activities relevant to their roles (case preparation, research, client meetings, etc.)

### Proceedings Engine
The engine orchestrates the trial flow:
- Phase management and transitions
- Turn-taking and speaker management
- Objection handling and rulings
- Evidence presentation
- Sidebar conferences
- Transcript recording

## Configuration

### LLM Provider Setup
Each participant can use a different LLM provider. Configure in the settings:

```javascript
{
  provider: 'openai',
  model: 'gpt-4-turbo-preview',
  apiKey: 'your-api-key',
  temperature: 0.7,
  maxTokens: 1000
}
```

### Local Model Setup (Ollama)
1. Install Ollama: https://ollama.ai
2. Pull a model: `ollama pull llama2`
3. The simulator will automatically detect and use local Ollama models

### Simulation Settings
```javascript
{
  realtimeSpeed: 1,          // 1x normal speed
  autoProgress: true,         // Automatic phase advancement
  detailLevel: 'standard',   // abbreviated/standard/detailed/full
  enableObjections: true,     // Allow AI objections
  enableSidebar: true,        // Enable sidebar conferences
  jurySize: 6,               // 6-12 jury members
  allowUserIntervention: true // Allow user to interrupt
}
```

## Development

### Project Structure
```
src/
├── components/        # React components
│   ├── Courtroom3D.tsx
│   ├── ControlPanel.tsx
│   └── TranscriptViewer.tsx
├── services/         # Core services
│   ├── agents/       # Agent system
│   ├── llm/          # LLM providers
│   └── ProceedingsEngine.ts
├── store/            # State management
├── types/            # TypeScript definitions
└── utils/            # Utilities
```

### Adding New LLM Providers
1. Extend `BaseLLMProvider` class
2. Implement `generateResponse()` and `validateConfig()`
3. Register in `LLMProviderFactory`

### Customizing Agent Behaviors
Modify agent personalities and behaviors in `CourtroomAgent.ts`:
- Adjust personality trait ranges
- Modify emotional response patterns
- Customize role-specific behaviors
- Add new memory types or cognitive functions

## Future Enhancements

### Planned Features
- **Advanced Evidence Handling**:
  - Real document parsing (PDFs, images)
  - Video evidence playback with timestamp citations
  - Automated evidence analysis and relevance scoring

- **Enhanced Realism**:
  - Procedural rule enforcement
  - Case law citations
  - Legal precedent consideration
  - Jurisdiction-specific procedures

- **Multi-case Support**:
  - Case templates library
  - Historical case replay
  - Comparative case analysis

- **Training Mode**:
  - Law student practice scenarios
  - Performance evaluation
  - Feedback and scoring systems

- **Collaboration Features**:
  - Multi-user support
  - Real-time collaboration
  - Remote participation

## Contributing
Contributions are welcome! Please feel free to submit pull requests or open issues for bugs and feature requests.

## License
MIT License - see LICENSE file for details

## Acknowledgments
- Inspired by Microsoft TinyTroupe for agent simulation concepts
- Three.js community for 3D rendering capabilities
- OpenAI, Anthropic, and other LLM providers for AI capabilities

## Support
For issues, questions, or suggestions, please open an issue on GitHub or contact the development team.
>>>>>>> 91ebb72d

An advanced LLM-powered mock courtroom simulator featuring a fully interactive 3D environment built with Three.js. This comprehensive legal simulation platform allows users to experience realistic courtroom proceedings with AI-driven characters representing all key courtroom roles.

## 🏛️ Overview

This simulator creates an immersive legal experience where multiple Large Language Model (LLM) providers power intelligent courtroom characters. Users can participate as any role or observe AI-controlled proceedings through opening statements, witness examinations, evidence presentation, objections, and final verdicts.

## ✨ Key Features

### 🎭 **Multi-Role AI Characters**
- **Judge**: Maintains order, rules on objections, provides jury instructions
- **Prosecutor/Plaintiff Lawyer**: Presents the case against the defendant
- **Defense Lawyer**: Advocates for the defendant's rights and innocence
- **Defendant/Plaintiff**: Key parties in the legal proceeding
- **Witnesses**: Provide testimony based on case facts
- **Jury Members**: Deliberate and reach verdicts (6-12 members, configurable)
- **Court Reporter**: Documents all proceedings
- **Bailiff**: Maintains courtroom security and order

### 🧠 **Advanced LLM Integration**
- **Multiple Provider Support**: OpenAI, Anthropic (Claude), Ollama, LM Studio, OpenRouter, Grok, Groq
- **Local & Cloud**: Support for both local and cloud-based LLM deployments
- **Secure Storage**: API keys stored locally with encryption
- **Character Personalities**: Each AI character has unique motivations, backgrounds, and behavioral traits
- **Dynamic Responses**: Context-aware dialogue based on case facts, evidence, and proceeding phase

### 🎬 **Comprehensive Trial Simulation**
- **Pre-Trial Phase**: Discovery, evidence sharing, privilege handling, pre-trial motions
- **Jury Selection**: Voir dire process with attorney questioning
- **Opening Statements**: Both sides present their case overview
- **Evidence Presentation**: Documents, physical evidence, digital media, testimony
- **Witness Examination**: Direct examination, cross-examination with realistic objections
- **Legal Procedures**: Sidebars, mini-hearings, sustained/overruled objections
- **Closing Arguments**: Final persuasive presentations
- **Jury Deliberation**: AI jury members discuss and reach consensus
- **Verdict Delivery**: Final decision with reasoning

### 📊 **Evidence Management System**
- **Multi-Format Support**: PDF documents, images, videos, audio files, physical evidence
- **AI Processing**: Automatic analysis and description generation for media evidence
- **Privilege Protection**: Attorney-client, work product, and other legal privileges
- **Discovery Process**: Realistic evidence sharing with privilege filtering
- **Metadata Tracking**: Comprehensive evidence cataloging and chain of custody

### 🏛️ **3D Courtroom Environment**
- **Realistic Layout**: Accurate courtroom architecture with judge's bench, jury box, counsel tables
- **Interactive Camera**: Pan, zoom, and focus on active speakers
- **Role Highlighting**: Visual indicators for speaking characters
- **Immersive Experience**: Professional courtroom atmosphere with proper lighting and materials

### ⚙️ **Flexible Configuration**
- **Simulation Depth**: Choose from Abbreviated, Standard, Full, or Custom simulation levels
- **User Control**: Take control of any role or let AI handle all characters
- **Case Types**: Criminal, Civil, Family, Corporate, Constitutional law cases
- **Legal Systems**: Common law, Civil law, and specialized court procedures
- **Customizable Settings**: Jury size, objection frequency, sidebar allowances, evidence requirements

## 🚀 Getting Started

### Prerequisites
- Node.js 18+ 
- npm or yarn package manager
- Modern web browser with WebGL support

### Installation

1. **Clone the repository**
   ```bash
   git clone https://github.com/CrazyDubya/courthouse.git
   cd courthouse
   ```

2. **Install dependencies**
   ```bash
   npm install
   ```

3. **Configure environment**
   ```bash
   cp .env.example .env
   # Edit .env with your preferred settings
   ```

4. **Configure LLM Provider**
   - Launch the application
   - Click "Configure LLM" in the control panel
   - Select your preferred provider (OpenAI, Anthropic, Ollama, etc.)
   - Enter API key (if required) and model name
   - Test the connection

### Quick Start

1. **Start the application**
   ```bash
   npm run dev
   ```
   This starts both the development server (port 3000) and backend API (port 3001).

2. **Create a new case**
   - Click "New Case" in the control panel
   - Select case type (Criminal, Civil, Family, Corporate)
   - Choose legal system and configure case details
   - Set which roles you want to control vs. AI-controlled

3. **Start simulation**
   - Click "Start Simulation"
   - Watch the 3D courtroom come to life
   - Interact through the control panels or observe AI proceedings

## 🏗️ Architecture

### Frontend (`src/client/`)
- **Three.js Scene**: 3D courtroom visualization with dynamic camera controls
- **TypeScript**: Type-safe client application with modern ES modules
- **Vite**: Fast development server with hot module replacement
- **Responsive UI**: Control panels, case information, action logs, character status

### Backend (`src/server/`)
- **Express.js API**: RESTful endpoints for case, character, and simulation management
- **WebSocket Server**: Real-time communication for live simulation updates
- **TypeScript**: Fully typed server implementation
- **Modular Routes**: Organized API endpoints for different functionality areas

### Shared Components (`src/shared/`)
- **Type Definitions**: Comprehensive TypeScript interfaces for all data structures
- **LLM Providers**: Abstracted interface supporting multiple LLM services
- **Simulation Engine**: Core logic for managing trial flow and character interactions
- **Models**: Character generation, case management, and evidence processing

## 🎮 Usage Guide

### Creating Cases

1. **Case Types**:
   - **Criminal**: State vs. defendant with prosecutor and defense attorney
   - **Civil**: Plaintiff vs. defendant with civil procedures and damages
   - **Family**: Custody, divorce, and family law matters
   - **Corporate**: Business disputes, mergers, contract disagreements

2. **Evidence Management**:
   - Upload documents (PDF), images, videos, audio files
   - AI automatically analyzes and describes evidence
   - Set privilege levels (attorney-client, work product, etc.)
   - Manage discovery and evidence sharing between parties

3. **Character Customization**:
   - AI generates unique personalities, backgrounds, and motivations
   - Assign different LLM models to different characters
   - Control character goals and behavioral traits
   - Set experience levels and specializations

### Running Simulations

1. **Observation Mode**: Watch AI characters conduct entire trial
2. **Participation Mode**: Take control of specific roles (judge, lawyer, witness)
3. **Guided Mode**: AI suggests actions while you make final decisions
4. **Intervention**: Pause simulation to make objections or request sidebars

### LLM Configuration

**Supported Providers:**
- **OpenAI**: GPT-4, GPT-3.5-turbo models
- **Anthropic**: Claude-3 Sonnet, Haiku models  
- **Ollama**: Local models (Llama2, Mistral, CodeLlama)
- **LM Studio**: Local OpenAI-compatible server
- **OpenRouter**: Access to multiple model providers
- **Local Compatible**: Any OpenAI-compatible local deployment

**Configuration Options:**
- Model selection and parameters
- Temperature control for response creativity
- Token limits for response length
- Custom system prompts for character behavior

## 🛠️ Development

### Project Structure
```
courthouse/
├── src/
│   ├── client/          # Frontend application
│   │   ├── scenes/      # Three.js 3D scenes
│   │   ├── main.ts      # Client application entry
│   │   └── index.html   # Main HTML template
│   ├── server/          # Backend API server  
│   │   ├── routes/      # API route handlers
│   │   ├── services/    # Business logic services
│   │   └── index.ts     # Server entry point
│   └── shared/          # Shared components
│       ├── types/       # TypeScript type definitions
│       ├── models/      # Data models and business logic
│       └── llm/         # LLM provider abstractions
├── dist/                # Built application files
├── package.json         # Dependencies and scripts
└── tsconfig.json        # TypeScript configuration
```

### Available Scripts

- `npm run dev` - Start development server with hot reload
- `npm run build` - Build production application
- `npm run build:server` - Build only server components
- `npm run build:client` - Build only client components
- `npm run serve` - Start production server
- `npm run lint` - Run code linting
- `npm run test` - Run test suite

### Building for Production

```bash
npm run build
npm run serve
```

The application will be available at http://localhost:3001

## 🔧 Configuration

### Environment Variables (`.env`)
```env
NODE_ENV=production
PORT=3001
CORS_ORIGIN=http://localhost:3000

# LLM Provider Keys (optional - can be configured in UI)
OPENAI_API_KEY=your_openai_key
ANTHROPIC_API_KEY=your_anthropic_key

# Local LLM Settings
OLLAMA_BASE_URL=http://localhost:11434
LOCAL_LLM_BASE_URL=http://localhost:1234
```

### Application Settings
- **Simulation Speed**: Control pace of AI responses
- **Objection Frequency**: Adjust how often objections occur
- **Evidence Requirements**: Set standards for evidence admissibility
- **Jury Size**: Configure jury from 6-12 members
- **Trial Phases**: Enable/disable specific trial components

## 🧪 Example Scenarios

### Criminal Case Example
```
Case: State v. Johnson (Burglary)
Evidence: Fingerprints, witness testimony, crime scene photos
Witnesses: Police officer, forensic expert, alibi witness
Outcome: AI jury deliberates based on evidence strength
```

### Civil Case Example  
```
Case: Smith v. ABC Corp (Personal Injury)
Evidence: Medical records, safety reports, expert testimony
Discovery: Privilege protection for attorney communications
Outcome: Liability determination and damages assessment
```

## 🤖 AI Character Examples

**Judge Character**:
- *Background*: Former prosecutor with 15 years experience
- *Personality*: Patient (85%), Fair (92%), Detail-oriented (78%)
- *Motivations*: Uphold law, ensure fair trial, maintain order
- *Behavior*: Strict on procedure, allows reasonable objections

**Defense Attorney Character**:
- *Background*: Public defender specializing in criminal law
- *Personality*: Aggressive (88%), Empathetic (70%), Creative (82%)
- *Motivations*: Protect client rights, create reasonable doubt
- *Behavior*: Challenges evidence, objects frequently, passionate advocacy

## 🔐 Security & Privacy

- **Local Storage**: API keys encrypted and stored locally
- **No Data Transmission**: Case details remain on your system
- **Privacy Controls**: Full control over what data is shared with LLM providers
- **Secure Communications**: HTTPS/WSS for all network communications

## 🚧 Roadmap

### Phase 1: Core Enhancement (Current)
- [x] Complete TypeScript compilation and deployment
- [ ] Microsoft TinyTroupe integration for advanced agent behaviors
- [ ] Enhanced evidence processing (OCR, video analysis)
- [ ] Advanced jury psychology modeling

### Phase 2: Expanded Features
- [ ] Multi-language support for international legal systems
- [ ] Appeal process simulation
- [ ] Settlement negotiation scenarios  
- [ ] Expert witness specialization system
- [ ] Real legal case database integration

### Phase 3: Advanced AI
- [ ] Memory persistence across sessions
- [ ] Learning from past cases
- [ ] Emotional modeling for characters
- [ ] Advanced legal reasoning capabilities
- [ ] Integration with legal databases and precedents

### Phase 4: Collaboration
- [ ] Multi-user sessions (collaborative trials)
- [ ] Law school integration
- [ ] Professional training modules
- [ ] Case sharing and community features

## 🤝 Contributing

We welcome contributions! Please see our contributing guidelines:

1. Fork the repository
2. Create a feature branch (`git checkout -b feature/amazing-feature`)
3. Commit your changes (`git commit -m 'Add amazing feature'`)
4. Push to the branch (`git push origin feature/amazing-feature`)
5. Open a Pull Request

## 📄 License

This project is licensed under the MIT License - see the [LICENSE](LICENSE) file for details.

## 🙏 Acknowledgments

- Three.js community for excellent 3D rendering capabilities
- OpenAI, Anthropic, and other LLM providers for AI capabilities
- Legal professionals who provided guidance on courtroom procedures
- Open source community for foundational technologies

## 📞 Support

- **Issues**: Report bugs or request features via GitHub Issues
- **Discussions**: Join community discussions in GitHub Discussions
- **Documentation**: Comprehensive guides available in `/docs` directory
- **Examples**: Sample cases and configurations in `/examples` directory

---

*Built with ❤️ for legal education, training, and simulation*<|MERGE_RESOLUTION|>--- conflicted
+++ resolved
@@ -1,6 +1,3 @@
-<<<<<<< HEAD
-# Courthouse Simulator
-=======
 # LLM Courtroom Simulator
 
 An AI-powered 3D virtual courtroom simulation that uses multiple Large Language Models (LLMs) to create realistic legal proceedings. Each participant in the courtroom is controlled by an AI agent with unique personality traits, backgrounds, and objectives.
@@ -249,342 +246,5 @@
 
 ## Support
 For issues, questions, or suggestions, please open an issue on GitHub or contact the development team.
->>>>>>> 91ebb72d
-
-An advanced LLM-powered mock courtroom simulator featuring a fully interactive 3D environment built with Three.js. This comprehensive legal simulation platform allows users to experience realistic courtroom proceedings with AI-driven characters representing all key courtroom roles.
-
-## 🏛️ Overview
-
-This simulator creates an immersive legal experience where multiple Large Language Model (LLM) providers power intelligent courtroom characters. Users can participate as any role or observe AI-controlled proceedings through opening statements, witness examinations, evidence presentation, objections, and final verdicts.
-
-## ✨ Key Features
-
-### 🎭 **Multi-Role AI Characters**
-- **Judge**: Maintains order, rules on objections, provides jury instructions
-- **Prosecutor/Plaintiff Lawyer**: Presents the case against the defendant
-- **Defense Lawyer**: Advocates for the defendant's rights and innocence
-- **Defendant/Plaintiff**: Key parties in the legal proceeding
-- **Witnesses**: Provide testimony based on case facts
-- **Jury Members**: Deliberate and reach verdicts (6-12 members, configurable)
-- **Court Reporter**: Documents all proceedings
-- **Bailiff**: Maintains courtroom security and order
-
-### 🧠 **Advanced LLM Integration**
-- **Multiple Provider Support**: OpenAI, Anthropic (Claude), Ollama, LM Studio, OpenRouter, Grok, Groq
-- **Local & Cloud**: Support for both local and cloud-based LLM deployments
-- **Secure Storage**: API keys stored locally with encryption
-- **Character Personalities**: Each AI character has unique motivations, backgrounds, and behavioral traits
-- **Dynamic Responses**: Context-aware dialogue based on case facts, evidence, and proceeding phase
-
-### 🎬 **Comprehensive Trial Simulation**
-- **Pre-Trial Phase**: Discovery, evidence sharing, privilege handling, pre-trial motions
-- **Jury Selection**: Voir dire process with attorney questioning
-- **Opening Statements**: Both sides present their case overview
-- **Evidence Presentation**: Documents, physical evidence, digital media, testimony
-- **Witness Examination**: Direct examination, cross-examination with realistic objections
-- **Legal Procedures**: Sidebars, mini-hearings, sustained/overruled objections
-- **Closing Arguments**: Final persuasive presentations
-- **Jury Deliberation**: AI jury members discuss and reach consensus
-- **Verdict Delivery**: Final decision with reasoning
-
-### 📊 **Evidence Management System**
-- **Multi-Format Support**: PDF documents, images, videos, audio files, physical evidence
-- **AI Processing**: Automatic analysis and description generation for media evidence
-- **Privilege Protection**: Attorney-client, work product, and other legal privileges
-- **Discovery Process**: Realistic evidence sharing with privilege filtering
-- **Metadata Tracking**: Comprehensive evidence cataloging and chain of custody
-
-### 🏛️ **3D Courtroom Environment**
-- **Realistic Layout**: Accurate courtroom architecture with judge's bench, jury box, counsel tables
-- **Interactive Camera**: Pan, zoom, and focus on active speakers
-- **Role Highlighting**: Visual indicators for speaking characters
-- **Immersive Experience**: Professional courtroom atmosphere with proper lighting and materials
-
-### ⚙️ **Flexible Configuration**
-- **Simulation Depth**: Choose from Abbreviated, Standard, Full, or Custom simulation levels
-- **User Control**: Take control of any role or let AI handle all characters
-- **Case Types**: Criminal, Civil, Family, Corporate, Constitutional law cases
-- **Legal Systems**: Common law, Civil law, and specialized court procedures
-- **Customizable Settings**: Jury size, objection frequency, sidebar allowances, evidence requirements
-
-## 🚀 Getting Started
-
-### Prerequisites
-- Node.js 18+ 
-- npm or yarn package manager
-- Modern web browser with WebGL support
-
-### Installation
-
-1. **Clone the repository**
-   ```bash
-   git clone https://github.com/CrazyDubya/courthouse.git
-   cd courthouse
-   ```
-
-2. **Install dependencies**
-   ```bash
-   npm install
-   ```
-
-3. **Configure environment**
-   ```bash
-   cp .env.example .env
-   # Edit .env with your preferred settings
-   ```
-
-4. **Configure LLM Provider**
-   - Launch the application
-   - Click "Configure LLM" in the control panel
-   - Select your preferred provider (OpenAI, Anthropic, Ollama, etc.)
-   - Enter API key (if required) and model name
-   - Test the connection
-
-### Quick Start
-
-1. **Start the application**
-   ```bash
-   npm run dev
-   ```
-   This starts both the development server (port 3000) and backend API (port 3001).
-
-2. **Create a new case**
-   - Click "New Case" in the control panel
-   - Select case type (Criminal, Civil, Family, Corporate)
-   - Choose legal system and configure case details
-   - Set which roles you want to control vs. AI-controlled
-
-3. **Start simulation**
-   - Click "Start Simulation"
-   - Watch the 3D courtroom come to life
-   - Interact through the control panels or observe AI proceedings
-
-## 🏗️ Architecture
-
-### Frontend (`src/client/`)
-- **Three.js Scene**: 3D courtroom visualization with dynamic camera controls
-- **TypeScript**: Type-safe client application with modern ES modules
-- **Vite**: Fast development server with hot module replacement
-- **Responsive UI**: Control panels, case information, action logs, character status
-
-### Backend (`src/server/`)
-- **Express.js API**: RESTful endpoints for case, character, and simulation management
-- **WebSocket Server**: Real-time communication for live simulation updates
-- **TypeScript**: Fully typed server implementation
-- **Modular Routes**: Organized API endpoints for different functionality areas
-
-### Shared Components (`src/shared/`)
-- **Type Definitions**: Comprehensive TypeScript interfaces for all data structures
-- **LLM Providers**: Abstracted interface supporting multiple LLM services
-- **Simulation Engine**: Core logic for managing trial flow and character interactions
-- **Models**: Character generation, case management, and evidence processing
-
-## 🎮 Usage Guide
-
-### Creating Cases
-
-1. **Case Types**:
-   - **Criminal**: State vs. defendant with prosecutor and defense attorney
-   - **Civil**: Plaintiff vs. defendant with civil procedures and damages
-   - **Family**: Custody, divorce, and family law matters
-   - **Corporate**: Business disputes, mergers, contract disagreements
-
-2. **Evidence Management**:
-   - Upload documents (PDF), images, videos, audio files
-   - AI automatically analyzes and describes evidence
-   - Set privilege levels (attorney-client, work product, etc.)
-   - Manage discovery and evidence sharing between parties
-
-3. **Character Customization**:
-   - AI generates unique personalities, backgrounds, and motivations
-   - Assign different LLM models to different characters
-   - Control character goals and behavioral traits
-   - Set experience levels and specializations
-
-### Running Simulations
-
-1. **Observation Mode**: Watch AI characters conduct entire trial
-2. **Participation Mode**: Take control of specific roles (judge, lawyer, witness)
-3. **Guided Mode**: AI suggests actions while you make final decisions
-4. **Intervention**: Pause simulation to make objections or request sidebars
-
-### LLM Configuration
-
-**Supported Providers:**
-- **OpenAI**: GPT-4, GPT-3.5-turbo models
-- **Anthropic**: Claude-3 Sonnet, Haiku models  
-- **Ollama**: Local models (Llama2, Mistral, CodeLlama)
-- **LM Studio**: Local OpenAI-compatible server
-- **OpenRouter**: Access to multiple model providers
-- **Local Compatible**: Any OpenAI-compatible local deployment
-
-**Configuration Options:**
-- Model selection and parameters
-- Temperature control for response creativity
-- Token limits for response length
-- Custom system prompts for character behavior
-
-## 🛠️ Development
-
-### Project Structure
-```
-courthouse/
-├── src/
-│   ├── client/          # Frontend application
-│   │   ├── scenes/      # Three.js 3D scenes
-│   │   ├── main.ts      # Client application entry
-│   │   └── index.html   # Main HTML template
-│   ├── server/          # Backend API server  
-│   │   ├── routes/      # API route handlers
-│   │   ├── services/    # Business logic services
-│   │   └── index.ts     # Server entry point
-│   └── shared/          # Shared components
-│       ├── types/       # TypeScript type definitions
-│       ├── models/      # Data models and business logic
-│       └── llm/         # LLM provider abstractions
-├── dist/                # Built application files
-├── package.json         # Dependencies and scripts
-└── tsconfig.json        # TypeScript configuration
-```
-
-### Available Scripts
-
-- `npm run dev` - Start development server with hot reload
-- `npm run build` - Build production application
-- `npm run build:server` - Build only server components
-- `npm run build:client` - Build only client components
-- `npm run serve` - Start production server
-- `npm run lint` - Run code linting
-- `npm run test` - Run test suite
-
-### Building for Production
-
-```bash
-npm run build
-npm run serve
-```
-
-The application will be available at http://localhost:3001
-
-## 🔧 Configuration
-
-### Environment Variables (`.env`)
-```env
-NODE_ENV=production
-PORT=3001
-CORS_ORIGIN=http://localhost:3000
-
-# LLM Provider Keys (optional - can be configured in UI)
-OPENAI_API_KEY=your_openai_key
-ANTHROPIC_API_KEY=your_anthropic_key
-
-# Local LLM Settings
-OLLAMA_BASE_URL=http://localhost:11434
-LOCAL_LLM_BASE_URL=http://localhost:1234
-```
-
-### Application Settings
-- **Simulation Speed**: Control pace of AI responses
-- **Objection Frequency**: Adjust how often objections occur
-- **Evidence Requirements**: Set standards for evidence admissibility
-- **Jury Size**: Configure jury from 6-12 members
-- **Trial Phases**: Enable/disable specific trial components
-
-## 🧪 Example Scenarios
-
-### Criminal Case Example
-```
-Case: State v. Johnson (Burglary)
-Evidence: Fingerprints, witness testimony, crime scene photos
-Witnesses: Police officer, forensic expert, alibi witness
-Outcome: AI jury deliberates based on evidence strength
-```
-
-### Civil Case Example  
-```
-Case: Smith v. ABC Corp (Personal Injury)
-Evidence: Medical records, safety reports, expert testimony
-Discovery: Privilege protection for attorney communications
-Outcome: Liability determination and damages assessment
-```
-
-## 🤖 AI Character Examples
-
-**Judge Character**:
-- *Background*: Former prosecutor with 15 years experience
-- *Personality*: Patient (85%), Fair (92%), Detail-oriented (78%)
-- *Motivations*: Uphold law, ensure fair trial, maintain order
-- *Behavior*: Strict on procedure, allows reasonable objections
-
-**Defense Attorney Character**:
-- *Background*: Public defender specializing in criminal law
-- *Personality*: Aggressive (88%), Empathetic (70%), Creative (82%)
-- *Motivations*: Protect client rights, create reasonable doubt
-- *Behavior*: Challenges evidence, objects frequently, passionate advocacy
-
-## 🔐 Security & Privacy
-
-- **Local Storage**: API keys encrypted and stored locally
-- **No Data Transmission**: Case details remain on your system
-- **Privacy Controls**: Full control over what data is shared with LLM providers
-- **Secure Communications**: HTTPS/WSS for all network communications
-
-## 🚧 Roadmap
-
-### Phase 1: Core Enhancement (Current)
-- [x] Complete TypeScript compilation and deployment
-- [ ] Microsoft TinyTroupe integration for advanced agent behaviors
-- [ ] Enhanced evidence processing (OCR, video analysis)
-- [ ] Advanced jury psychology modeling
-
-### Phase 2: Expanded Features
-- [ ] Multi-language support for international legal systems
-- [ ] Appeal process simulation
-- [ ] Settlement negotiation scenarios  
-- [ ] Expert witness specialization system
-- [ ] Real legal case database integration
-
-### Phase 3: Advanced AI
-- [ ] Memory persistence across sessions
-- [ ] Learning from past cases
-- [ ] Emotional modeling for characters
-- [ ] Advanced legal reasoning capabilities
-- [ ] Integration with legal databases and precedents
-
-### Phase 4: Collaboration
-- [ ] Multi-user sessions (collaborative trials)
-- [ ] Law school integration
-- [ ] Professional training modules
-- [ ] Case sharing and community features
-
-## 🤝 Contributing
-
-We welcome contributions! Please see our contributing guidelines:
-
-1. Fork the repository
-2. Create a feature branch (`git checkout -b feature/amazing-feature`)
-3. Commit your changes (`git commit -m 'Add amazing feature'`)
-4. Push to the branch (`git push origin feature/amazing-feature`)
-5. Open a Pull Request
-
-## 📄 License
-
-This project is licensed under the MIT License - see the [LICENSE](LICENSE) file for details.
-
-## 🙏 Acknowledgments
-
-- Three.js community for excellent 3D rendering capabilities
-- OpenAI, Anthropic, and other LLM providers for AI capabilities
-- Legal professionals who provided guidance on courtroom procedures
-- Open source community for foundational technologies
-
-## 📞 Support
-
-- **Issues**: Report bugs or request features via GitHub Issues
-- **Discussions**: Join community discussions in GitHub Discussions
-- **Documentation**: Comprehensive guides available in `/docs` directory
-- **Examples**: Sample cases and configurations in `/examples` directory
-
----
-
-*Built with ❤️ for legal education, training, and simulation*+
+This repository was initialized by Terragon.